#!/usr/bin/env python
# -*- coding: utf-8 -*-
"""
Try Heston model

"""
from __future__ import print_function, division

import time

import numpy as np
import seaborn as sns

from diffusions import Heston, HestonParam
from diffusions import plot_trajectories, plot_final_distr, plot_realized


def try_simulation():
    riskfree = .0
    lmbd = .0
    mean_v = .5
    kappa = .1
    eta = .02**.5
    rho = -.9
    # 2 * self.kappa * self.mean_v - self.eta**2 > 0
    theta_true = HestonParam(riskfree=riskfree, lmbd=lmbd,
                             mean_v=mean_v, kappa=kappa,
                             eta=eta, rho=rho)
    heston = Heston(theta_true)
    print(theta_true.is_valid())

    start, nperiods, interval, ndiscr, nsim = [1, mean_v], 500, .1, 10, 3
    npoints = int(nperiods / interval)
    paths = heston.simulate(start, interval, ndiscr, npoints, nsim, diff=0)

    returns = paths[:, 0, 0]
    volatility = paths[:, 0, 1]
    plot_trajectories(returns, interval)
    plot_trajectories(volatility, interval)


def try_marginal():
    riskfree = .0
    lmbd = .0
    mean_v = .5
    kappa = .1
    eta = .02**.5
    rho = -.9
    # 2 * self.kappa * self.mean_v - self.eta**2 > 0
    theta_true = HestonParam(riskfree=riskfree, lmbd=lmbd,
                             mean_v=mean_v, kappa=kappa,
                             eta=eta, rho=rho)
    heston = Heston(theta_true)

    start, nperiods, interval, ndiscr, nsim = [1, mean_v], 500, .1, 10, 20
    npoints = int(nperiods / interval)
    paths = heston.simulate(start, interval, ndiscr, npoints, nsim, diff=0)

    returns = paths[:, :, 0]
    volatility = paths[:, :, 1]

    plot_final_distr(returns)
    plot_final_distr(volatility)


def try_sim_realized():
    riskfree = .0
    lmbd = .0
    mean_v = .5
    kappa = .1
    eta = .02**.5
    rho = -.9
    # 2 * self.kappa * self.mean_v - self.eta**2 > 0
    theta_true = HestonParam(riskfree=riskfree, lmbd=lmbd,
                             mean_v=mean_v, kappa=kappa,
                             eta=eta, rho=rho)
    heston = Heston(theta_true)

    start, nperiods, interval, ndiscr, nsim = [1, mean_v], 500, 1/80, 1, 1
    returns, rvar = heston.sim_realized(start, interval, ndiscr,
                                        nperiods, nsim, diff=0)

    plot_realized(returns, rvar)


def try_integrated_gmm():
    riskfree = .0

    lmbd = .3
    mean_v = .5
    kappa = .1
    eta = .02**.5
    rho = -.9
    # 2 * self.kappa * self.mean_v - self.eta**2 > 0
    theta_true = HestonParam(riskfree=riskfree, lmbd=lmbd,
                             mean_v=mean_v, kappa=kappa,
                             eta=eta, rho=rho)
    heston = Heston(theta_true)

    start, nperiods, interval, ndiscr, nsim = [1, mean_v], 500, 1/80, 1, 1
    data = heston.sim_realized(start, interval, ndiscr,
                               nperiods, nsim, diff=0)

    theta_start = theta_true
    theta_start.update(theta_true.get_theta()/2)

    res = heston.integrated_gmm(theta_start, data=data, instrlag=1,
                                instr_choice='var', method='SLSQP',
                                use_jacob=True, exact_jacob=True,
                                bounds=theta_start.get_bounds())
    res.print_results()

<<<<<<< HEAD
    res = heston.integrated_gmm(theta_start, data=data, instrlag=1,
                                instr_choice='var', method='SLSQP',
                                use_jacob=True,
                                bounds=theta_start.get_bounds())
    res.print_results()
=======
#    for jacob in [True, False]:
#        for method in ['L-BFGS-B', 'TNC', 'SLSQP']:
#            time_start = time.time()
#            res = heston.integrated_gmm(theta_start, data=data, instrlag=1,
#                                        instr_choice='var', method=method,
#                                        use_jacob=jacob,
#                                        bounds=theta_start.get_bounds())
#            res.print_results()
#            print(jacob, method)
#            print('Elapsed time = %.2f min' % ((time.time() - time_start)/60))
>>>>>>> 40e1e28d


if __name__ == '__main__':

    np.set_printoptions(precision=4, suppress=True)
    sns.set_context('notebook')
#    try_simulation()
#    try_marginal()
#    try_sim_realized()
    try_integrated_gmm()<|MERGE_RESOLUTION|>--- conflicted
+++ resolved
@@ -110,13 +110,11 @@
                                 bounds=theta_start.get_bounds())
     res.print_results()
 
-<<<<<<< HEAD
     res = heston.integrated_gmm(theta_start, data=data, instrlag=1,
                                 instr_choice='var', method='SLSQP',
                                 use_jacob=True,
                                 bounds=theta_start.get_bounds())
     res.print_results()
-=======
 #    for jacob in [True, False]:
 #        for method in ['L-BFGS-B', 'TNC', 'SLSQP']:
 #            time_start = time.time()
@@ -127,7 +125,6 @@
 #            res.print_results()
 #            print(jacob, method)
 #            print('Elapsed time = %.2f min' % ((time.time() - time_start)/60))
->>>>>>> 40e1e28d
 
 
 if __name__ == '__main__':
